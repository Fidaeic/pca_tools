from setuptools import setup

with open('README.md', 'r', encoding='utf-8') as fh:
    long_description = fh.read()

setup(
    name='pca_tools',
<<<<<<< HEAD
    version='0.2.4',
=======
    version='0.2.5',
>>>>>>> 9257fc9a
    description='PCA tools for data analysis',
    long_description=long_description,
    long_description_content_type='text/markdown',    
    url='https://github.com/Fidaeic/pca_tools',
    author='Fidae El Morer',
    author_email='elmorer.fidae@gmail.com',
    license='MIT',
    packages=['pca_tools'],
    install_requires=[
        'numpy',
        'pandas',
        'matplotlib',
        'seaborn',
        'scikit-learn',
        'altair',
        'statsmodels',
        'scipy',
        'ray'
    ],
    test_suite='tests',  # Path to the test suite
    tests_require=[
        'pytest',
    ],
)<|MERGE_RESOLUTION|>--- conflicted
+++ resolved
@@ -5,11 +5,7 @@
 
 setup(
     name='pca_tools',
-<<<<<<< HEAD
-    version='0.2.4',
-=======
     version='0.2.5',
->>>>>>> 9257fc9a
     description='PCA tools for data analysis',
     long_description=long_description,
     long_description_content_type='text/markdown',    
